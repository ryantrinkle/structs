{-# LANGUAGE CPP #-}
{-# LANGUAGE GADTs #-}
{-# LANGUAGE Unsafe #-}
{-# LANGUAGE PolyKinds #-}
{-# LANGUAGE MagicHash #-}
{-# LANGUAGE RankNTypes #-}
{-# LANGUAGE MultiWayIf #-}
{-# LANGUAGE LambdaCase #-}
{-# LANGUAGE ViewPatterns #-}
{-# LANGUAGE UnboxedTuples #-}
{-# LANGUAGE DeriveAnyClass #-}
{-# LANGUAGE PatternSynonyms #-}
{-# LANGUAGE ConstraintKinds #-}
{-# LANGUAGE FlexibleContexts #-}
{-# LANGUAGE DefaultSignatures #-}
{-# LANGUAGE ScopedTypeVariables #-}
{-# OPTIONS_HADDOCK not-home #-}
-----------------------------------------------------------------------------
-- |
-- Copyright   :  (C) 2015 Edward Kmett
-- License     :  BSD-style (see the file LICENSE)
-- Maintainer  :  Edward Kmett <ekmett@gmail.com>
-- Stability   :  experimental
-- Portability :  non-portable
--
-----------------------------------------------------------------------------

module Data.Struct.Internal where

import Control.Exception
import Control.Monad.Primitive
import Control.Monad.ST
import Data.Primitive
import Data.Coerce
import GHC.Exts
import GHC.ST

#ifdef HLINT
{-# ANN module "HLint: ignore Eta reduce" #-}
{-# ANN module "HLint: ignore Unused LANGUAGE pragma" #-}
#endif

data NullPointerException = NullPointerException deriving (Show, Exception)

-- | A 'Dict' reifies an instance of the constraint @p@ into a value.
data Dict p where
  Dict :: p => Dict p

-- | Run an ST calculation inside of a PrimMonad. This lets us avoid dispatching everything through the 'PrimMonad' dictionary.
st :: PrimMonad m => ST (PrimState m) a -> m a
st (ST f) = primitive f
{-# INLINE[0] st #-}

{-# RULES "st/id" st = id #-}

-- | An instance for 'Struct' @t@ is a witness to the machine-level
--   equivalence of @t@ and @Object@.
class Struct t where
  struct :: Dict (Coercible (t s) (Object s))
#ifndef HLINT
  default struct :: Coercible (t s) (Object s) => Dict (Coercible (t s) (Object s))
#endif
  struct = Dict
  {-# MINIMAL #-}

data Object s = Object { runObject :: SmallMutableArray# s Any }

instance Struct Object

coerceF :: Dict (Coercible a b) -> a -> b
coerceF Dict = coerce
{-# INLINE coerceF #-}

coerceB :: Dict (Coercible a b) -> b -> a
coerceB Dict = coerce
{-# INLINE coerceB #-}

destruct :: Struct t => t s -> SmallMutableArray# s Any
<<<<<<< HEAD
destruct = unsafeCoerce# runObject
{-# INLINE destruct #-}

construct :: Struct t => SmallMutableArray# s Any -> t s
construct = unsafeCoerce# Object
=======
destruct x = runObject (coerceF struct x)
{-# INLINE destruct #-}

construct :: Struct t => SmallMutableArray# s Any -> t s
construct x = coerceB struct (Object x)
>>>>>>> 54220f21
{-# INLINE construct #-}

unsafeCoerceStruct :: (Struct x, Struct y) => x s -> y s
unsafeCoerceStruct x = construct (destruct x)

eqStruct :: Struct t => t s -> t s -> Bool
eqStruct x y = isTrue# (destruct x `sameSmallMutableArray#` destruct y)
{-# INLINE eqStruct #-}

instance Eq (Object s) where
  (==) = eqStruct

#ifndef HLINT
pattern Struct :: () => Struct t => SmallMutableArray# s Any -> t s
pattern Struct x <- (destruct -> x) where
  Struct x = construct x
#endif

-- | Allocate a structure made out of `n` slots. Initialize the structure before proceeding!
alloc :: (PrimMonad m, Struct t) => Int -> m (t (PrimState m))
alloc (I# n#) = primitive $ \s -> case newSmallArray# n# undefined s of (# s', b #) -> (# s', construct b #)

--------------------------------------------------------------------------------
-- * Tony Hoare's billion dollar mistake
--------------------------------------------------------------------------------

data Box = Box !Null
data Null = Null

isNil :: Struct t => t s -> Bool
isNil t = isTrue# (unsafeCoerce# reallyUnsafePtrEquality# (destruct t) Null)
{-# INLINE isNil #-}

#ifndef HLINT
-- | Truly imperative.
pattern Nil :: forall t s. () => Struct t => t s
pattern Nil <- (isNil -> True) where
  Nil = unsafeCoerce# Box Null
#endif

--------------------------------------------------------------------------------
-- * Faking SmallMutableArrayArray#s
--------------------------------------------------------------------------------

writeSmallMutableArraySmallArray# :: SmallMutableArray# s Any -> Int# -> SmallMutableArray# s Any -> State# s -> State# s
writeSmallMutableArraySmallArray# m i a s = unsafeCoerce# writeSmallArray# m i a s
{-# INLINE writeSmallMutableArraySmallArray# #-}

readSmallMutableArraySmallArray# :: SmallMutableArray# s Any -> Int# -> State# s -> (# State# s, SmallMutableArray# s Any #)
readSmallMutableArraySmallArray# m i s = unsafeCoerce# readSmallArray# m i s
{-# INLINE readSmallMutableArraySmallArray# #-}

writeMutableByteArraySmallArray# :: SmallMutableArray# s Any -> Int# -> MutableByteArray# s -> State# s -> State# s
writeMutableByteArraySmallArray# m i a s = unsafeCoerce# writeSmallArray# m i a s
{-# INLINE writeMutableByteArraySmallArray# #-}

readMutableByteArraySmallArray# :: SmallMutableArray# s Any -> Int# -> State# s -> (# State# s, MutableByteArray# s #)
readMutableByteArraySmallArray# m i s = unsafeCoerce# readSmallArray# m i s
{-# INLINE readMutableByteArraySmallArray# #-}

--------------------------------------------------------------------------------
-- * Field Accessors
--------------------------------------------------------------------------------

-- | A 'Slot' is a reference to another unboxed mutable object.
data Slot x y = Slot
  (forall s. SmallMutableArray# s Any -> State# s -> (# State# s, SmallMutableArray# s Any #))
  (forall s. SmallMutableArray# s Any -> SmallMutableArray# s Any -> State# s -> State# s)

-- | We can compose slots to get a nested slot or field accessor
class Precomposable t where
  ( # ) :: Slot x y -> t y z -> t x z

instance Precomposable Slot where
  Slot gxy _ # Slot gyz syz = Slot
    (\x s -> case gxy x s of (# s', y #) -> gyz y s')
    (\x z s -> case gxy x s of (# s', y #) -> syz y z s')

-- | The 'Slot' at the given position in a 'Struct'
slot :: Int -> Slot s t
slot (I# i) = Slot
  (\m s -> readSmallMutableArraySmallArray# m i s)
  (\m a s -> writeSmallMutableArraySmallArray# m i a s)

-- | Get the value from a 'Slot'
get :: (PrimMonad m, Struct x, Struct y) => Slot x y -> x (PrimState m) -> m (y (PrimState m))
get (Slot go _) x = primitive $ \s -> case go (destruct x) s of
   (# s', y #) -> (# s', construct y #)
{-# INLINE get #-}

-- | Set the value of a 'Slot'
set :: (PrimMonad m, Struct x, Struct y) => Slot x y -> x (PrimState m) -> y (PrimState m) -> m ()
set (Slot _ go) x y = primitive_ (go (destruct x) (destruct y))
{-# INLINE set #-}

-- | A 'Field' is a reference from a struct to a normal Haskell data type.
data Field x a = Field
  (forall s. SmallMutableArray# s Any -> State# s -> (# State# s, a #))
  (forall s. SmallMutableArray# s Any -> a -> State# s -> State# s)

instance Precomposable Field where
  Slot gxy _ # Field gyz syz = Field
    (\x s -> case gxy x s of (# s', y #) -> gyz y s')
    (\x z s -> case gxy x s of (# s', y #) -> syz y z s')

-- | Store the reference to the Haskell data type in a normal field
field :: Int -> Field s a
field (I# i) = Field
  (\m s -> unsafeCoerce# readSmallArray# m i s)
  (\m a s -> unsafeCoerce# writeSmallArray# m i a s)
{-# INLINE field #-}

-- | Store the reference in the nth slot of the nth argument, treated as a MutableByteArray
unboxedField :: Prim a => Int -> Int -> Field s a
unboxedField (I# i) (I# j) = Field
  (\m s -> case readMutableByteArraySmallArray# m i s of
     (# s', mba #) -> readByteArray# mba j s')
  (\m a s -> case readMutableByteArraySmallArray# m i s of
     (# s', mba #) -> writeByteArray# mba j a s')
{-# INLINE unboxedField #-}

-- | Get the value of a field in a struct
getField :: (PrimMonad m, Struct x) => Field x a -> x (PrimState m) -> m a
getField (Field go _) x = primitive (go (destruct x))
{-# INLINE getField #-}

-- | Set the value of a field in a struct
setField :: (PrimMonad m, Struct x) => Field x a -> x (PrimState m) -> a -> m ()
setField (Field _ go) x y = primitive_ (go (destruct x) y)
{-# INLINE setField #-}<|MERGE_RESOLUTION|>--- conflicted
+++ resolved
@@ -76,19 +76,11 @@
 {-# INLINE coerceB #-}
 
 destruct :: Struct t => t s -> SmallMutableArray# s Any
-<<<<<<< HEAD
-destruct = unsafeCoerce# runObject
-{-# INLINE destruct #-}
-
-construct :: Struct t => SmallMutableArray# s Any -> t s
-construct = unsafeCoerce# Object
-=======
 destruct x = runObject (coerceF struct x)
 {-# INLINE destruct #-}
 
 construct :: Struct t => SmallMutableArray# s Any -> t s
 construct x = coerceB struct (Object x)
->>>>>>> 54220f21
 {-# INLINE construct #-}
 
 unsafeCoerceStruct :: (Struct x, Struct y) => x s -> y s
